import click
import frappe
from frappe import _
<<<<<<< HEAD
from frappe.custom.doctype.custom_field.custom_field import \
    create_custom_fields
from frappe.utils.data import cint
=======
from frappe.custom.doctype.custom_field.custom_field import create_custom_fields
>>>>>>> d3d2025c


def get_payment_gateway_controller(payment_gateway):
	"""Return payment gateway controller"""
	gateway = frappe.get_doc("Payment Gateway", payment_gateway)
	if gateway.gateway_controller is None:
		try:
			return frappe.get_doc(f"{payment_gateway} Settings")
		except Exception:
			frappe.throw(_("{0} Settings not found").format(payment_gateway))
	else:
		try:
			return frappe.get_doc(gateway.gateway_settings, gateway.gateway_controller)
		except Exception:
			frappe.throw(_("{0} Settings not found").format(payment_gateway))


@frappe.whitelist(allow_guest=True, xss_safe=True)
def get_checkout_url(**kwargs):
	try:
		if kwargs.get("payment_gateway"):
			doc = frappe.get_doc("{} Settings".format(kwargs.get("payment_gateway")))
			return doc.get_payment_url(**kwargs)
		else:
			raise Exception
	except Exception:
		frappe.respond_as_web_page(
			_("Something went wrong"),
			_(
				"Looks like something is wrong with this site's payment gateway configuration. No payment has been made."
			),
			indicator_color="red",
			http_status_code=frappe.ValidationError.http_status_code,
		)


def create_payment_gateway(gateway, settings=None, controller=None):
	# NOTE: we don't translate Payment Gateway name because it is an internal doctype
	if not frappe.db.exists("Payment Gateway", gateway):
		payment_gateway = frappe.get_doc(
			{
				"doctype": "Payment Gateway",
				"gateway": gateway,
				"gateway_settings": settings,
				"gateway_controller": controller,
			}
		)
		payment_gateway.insert(ignore_permissions=True)


def make_custom_fields():
	if not frappe.get_meta("Web Form").has_field("payments_tab"):
		click.secho("* Installing Payment Custom Fields in Web Form")

		create_custom_fields(
			{
				"Web Form": [
					{
						"fieldname": "payments_tab",
						"fieldtype": "Tab Break",
						"label": "Payments",
						"insert_after": "custom_css",
					},
					{
						"default": "0",
						"fieldname": "accept_payment",
						"fieldtype": "Check",
						"label": "Accept Payment",
						"insert_after": "payments",
					},
					{
						"depends_on": "accept_payment",
						"fieldname": "payment_gateway",
						"fieldtype": "Link",
						"label": "Payment Gateway",
						"options": "Payment Gateway",
						"insert_after": "accept_payment",
					},
					{
						"default": "Buy Now",
						"depends_on": "accept_payment",
						"fieldname": "payment_button_label",
						"fieldtype": "Data",
						"label": "Button Label",
						"insert_after": "payment_gateway",
					},
					{
						"depends_on": "accept_payment",
						"fieldname": "payment_button_help",
						"fieldtype": "Text",
						"label": "Button Help",
						"insert_after": "payment_button_label",
					},
					{
						"fieldname": "payments_cb",
						"fieldtype": "Column Break",
						"insert_after": "payment_button_help",
					},
					{
						"default": "0",
						"depends_on": "accept_payment",
						"fieldname": "amount_based_on_field",
						"fieldtype": "Check",
						"label": "Amount Based On Field",
						"insert_after": "payments_cb",
					},
					{
						"depends_on": "eval:doc.accept_payment && doc.amount_based_on_field",
						"fieldname": "amount_field",
						"fieldtype": "Select",
						"label": "Amount Field",
						"insert_after": "amount_based_on_field",
					},
					{
						"depends_on": "eval:doc.accept_payment && !doc.amount_based_on_field",
						"fieldname": "amount",
						"fieldtype": "Currency",
						"label": "Amount",
						"insert_after": "amount_field",
					},
					{
						"depends_on": "accept_payment",
						"fieldname": "currency",
						"fieldtype": "Link",
						"label": "Currency",
						"options": "Currency",
						"insert_after": "amount",
					},
				]
			}
		)

		frappe.clear_cache(doctype="Web Form")


def delete_custom_fields():
	if frappe.get_meta("Web Form").has_field("payments_tab"):
		click.secho("* Uninstalling Payment Custom Fields from Web Form")

		fieldnames = (
			"payments_tab",
			"accept_payment",
			"payment_gateway",
			"payment_button_label",
			"payment_button_help",
			"payments_cb",
			"amount_field",
			"amount_based_on_field",
			"amount",
			"currency",
		)

		for fieldname in fieldnames:
			frappe.db.delete("Custom Field", {"name": "Web Form-" + fieldname})

		frappe.clear_cache(doctype="Web Form")


def before_install():
<<<<<<< HEAD
	# only install for v14
	if cint(frappe.get_module("frappe").__version__[:2]) < 14 or not frappe.get_meta(
		"Module Def"
	).has_field("custom"):
=======
	# TODO: remove this
	# This is done for erpnext CI patch test
	#
	# Since we follow a flow like install v14 -> restore v10 site
	# -> migrate to v12, v13 and then v14 again
	#
	# This app fails installing when the site is restored to v10 as
	# a lot of apis don;t exist in v10 and this is a (at the moment) required app for erpnext.
	if not frappe.get_meta("Module Def").has_field("custom"):
>>>>>>> d3d2025c
		return False<|MERGE_RESOLUTION|>--- conflicted
+++ resolved
@@ -1,13 +1,8 @@
 import click
 import frappe
 from frappe import _
-<<<<<<< HEAD
 from frappe.custom.doctype.custom_field.custom_field import \
     create_custom_fields
-from frappe.utils.data import cint
-=======
-from frappe.custom.doctype.custom_field.custom_field import create_custom_fields
->>>>>>> d3d2025c
 
 
 def get_payment_gateway_controller(payment_gateway):
@@ -167,12 +162,6 @@
 
 
 def before_install():
-<<<<<<< HEAD
-	# only install for v14
-	if cint(frappe.get_module("frappe").__version__[:2]) < 14 or not frappe.get_meta(
-		"Module Def"
-	).has_field("custom"):
-=======
 	# TODO: remove this
 	# This is done for erpnext CI patch test
 	#
@@ -182,5 +171,4 @@
 	# This app fails installing when the site is restored to v10 as
 	# a lot of apis don;t exist in v10 and this is a (at the moment) required app for erpnext.
 	if not frappe.get_meta("Module Def").has_field("custom"):
->>>>>>> d3d2025c
 		return False